--- conflicted
+++ resolved
@@ -30,15 +30,12 @@
 import type { EditCardDialogParams } from "./show-edit-card-dialog";
 import { getCardDocumentationURL } from "../get-card-documentation-url";
 import { mdiHelpCircle } from "@mdi/js";
-<<<<<<< HEAD
 import {
   computeRTL,
   computeRTLDirection,
 } from "../../../../common/util/compute_rtl";
-=======
 import { HassDialog } from "../../../../dialogs/make-dialog-manager";
 import { showConfirmationDialog } from "../../../../dialogs/generic/show-dialog-box";
->>>>>>> d7e1e9e2
 
 declare global {
   // for fire event
